.gitignore

# Jupyter Notebook
.ipynb_checkpoints/
*.ipynb_output.json


# Python
<<<<<<< HEAD
__pycache__
/venv/
=======
__pycache__/
data/*
>>>>>>> 9134b16a
<|MERGE_RESOLUTION|>--- conflicted
+++ resolved
@@ -6,10 +6,7 @@
 
 
 # Python
-<<<<<<< HEAD
 __pycache__
 /venv/
-=======
-__pycache__/
+
 data/*
->>>>>>> 9134b16a
